--- conflicted
+++ resolved
@@ -42,10 +42,6 @@
 
     def clear_tasks(self):
         self.tasks.clear()
-<<<<<<< HEAD
     
-=======
-
-
->>>>>>> 8349215c
+    
 global_test_run_tasks = TestRunTasks()