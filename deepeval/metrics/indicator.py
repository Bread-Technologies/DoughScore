from rich.console import Console
from rich.progress import Progress, SpinnerColumn, TextColumn
from contextlib import contextmanager
import sys
from typing import List, Optional, Union
import time
import asyncio
import threading
import contextvars

from deepeval.metrics import BaseMetric
from deepeval.test_case import LLMTestCase, ConversationalTestCase
from deepeval.utils import show_indicator, capture_contextvars, update_contextvars
from deepeval.test_run.cache import CachedTestCase, Cache
from deepeval.telemetry import capture_metric_type

def format_metric_description(
    metric: BaseMetric, async_mode: Optional[bool] = None
):
    if async_mode is None:
        run_async = metric.async_mode
    else:
        run_async = async_mode

    if run_async:
        is_async = "yes"
    else:
        is_async = "no"

    return f"✨ You're running DeepEval's latest [rgb(106,0,255)]{metric.__name__} Metric[/rgb(106,0,255)]! [rgb(55,65,81)](using {metric.evaluation_model}, strict={metric.strict_mode}, async_mode={run_async})...[/rgb(55,65,81)]"



# Initialize console and progress with the console
console = Console(file=sys.stderr)
progress = Progress(
    SpinnerColumn(style="rgb(106,0,255)"),
    TextColumn("[progress.description]{task.description}"),
    console=console,
    transient=True
)

# A lock to safely update task count
# lock = threading.Lock()
# active_tasks = 0

# def start_progress():
#     with lock:
#         global active_tasks
#         if active_tasks == 0:
#             progress.start()
#         active_tasks += 1

# def update_progress():
#     with lock:
#         global active_tasks
#         active_tasks -= 1
#         if active_tasks == 0:
#             progress.stop()

@contextmanager
def metric_progress_indicator(metric, async_mode=False, _show_indicator=True, total=9999):
    with capture_metric_type(metric.__name__):
        if _show_indicator and show_indicator():
            # if async_mode==False:
            with Progress(
                SpinnerColumn(style="rgb(106,0,255)"),
                TextColumn("[progress.description]{task.description}"),
                console=console,  # Use the custom console
                transient=True,
            ) as progress_sync:
                progress_sync.add_task(
                    description=format_metric_description(metric, async_mode),
                    total=total,
                )
                yield
            # else:
            #     start_progress() 
            #     start_time = time.perf_counter()
            #     task_id = progress.add_task(
            #         description=format_metric_description(metric, async_mode),
            #         total=total,
            #     )
            #     try:
            #         yield task_id
            #     finally:
            #         end_time = time.perf_counter()
            #         time_taken = format(end_time - start_time, ".2f")
            #         progress.update(task_id, completed=total)
            #         progress.update(
            #             task_id,
            #             description=f"{progress.tasks[task_id].description} [rgb(25,227,160)]Done! ({time_taken}s)",
            #         )
            #         progress.stop_task(task_id)
            #         update_progress()
        else:
            yield None

async def measure_metric_task(
    task_id,
    progress,
    metric: BaseMetric,
    test_case: Union[LLMTestCase, ConversationalTestCase],
    cached_test_case: Union[CachedTestCase, None],
    ignore_errors: bool,
    metric_states: dict
):
    while not progress.finished:
        start_time = time.perf_counter()
        metric_metadata = None
        if cached_test_case is not None:
            # cached test casr will always be None for conversational test case (from a_execute_test_cases)
            cached_metric_data = Cache.get_metric_data(metric, cached_test_case)
            if cached_metric_data:
                metric_metadata = cached_metric_data.metric_metadata

        if metric_metadata:
            ## only change metric state, not configs
            metric.score = metric_metadata.score
            metric.success = metric_metadata.success
            metric.reason = metric_metadata.reason
            metric.evaluation_cost = metric_metadata.evaluation_cost
            finish_text = "Read from Cache"
        else:
            if isinstance(test_case, ConversationalTestCase):
                tc = test_case.messages[len(test_case.messages) - 1]
            else:
                tc = test_case

            try:
                await metric.a_measure(tc, _show_indicator=False)
                finish_text = "Done"
            except TypeError:
                try:
                    await metric.a_measure(tc)
                    finish_text = "Done"
                except Exception as e:
                    if ignore_errors:
                        metric.error = str(e)
                        metric.success = False  # Override metric success
                        finish_text = "Errored"
                    else:
                        raise
            except Exception as e:
                if ignore_errors:
                    metric.error = str(e)
                    metric.success = False  # Override metric success
                    finish_text = "Errored"
                else:
                    raise

        end_time = time.perf_counter()
        time_taken = format(end_time - start_time, ".2f")
        progress.update(task_id, advance=100)
        progress.update(
            task_id,
            description=f"{progress.tasks[task_id].description} [rgb(25,227,160)]{finish_text}! ({time_taken}s)",
        )

        context_vars = capture_contextvars(metric)
        metric_states[metric] = context_vars
        
        break


async def measure_metrics_with_indicator(
    metrics: List[BaseMetric],
    test_case: Union[LLMTestCase, ConversationalTestCase],
    cached_test_case: Union[CachedTestCase, None],
    ignore_errors: bool,
):
    metric_states = {}

    if show_indicator():
        with Progress(
            SpinnerColumn(style="rgb(106,0,255)"),
            TextColumn("[progress.description]{task.description}"),
            transient=False,
        ) as progress:
            tasks = []
            for metric in metrics:
                task_id = progress.add_task(
                    description=format_metric_description(
                        metric, async_mode=True
                    ),
                    total=100,
                )
                tasks.append(
                    measure_metric_task(
                        task_id,
                        progress,
                        metric,
                        test_case,
                        cached_test_case,
                        ignore_errors,
                        metric_states
                    )
                )
            await asyncio.gather(*tasks)
            
    else:
        tasks = []
        for metric in metrics:
            metric_metadata = None
            # cached test case will always be None for conversationals
            if cached_test_case is not None:
                cached_metric_data = Cache.get_metric_data(
                    metric, cached_test_case
                )
                if cached_metric_data:
                    metric_metadata = cached_metric_data.metric_metadata

            if metric_metadata:
                ## Here we're setting the metric state from metrics metadata cache,
                ## and later using the metric state to create a new metrics metadata cache
                ## WARNING: Potential for bugs, what will happen if a metric changes state in between
                ## test cases?
                metric.score = metric_metadata.score
                metric.threshold = metric_metadata.threshold
                metric.success = metric_metadata.success
                metric.reason = metric_metadata.reason
                metric.strict_mode = metric_metadata.strict_mode
                metric.evaluation_model = metric_metadata.evaluation_model
                metric.evaluation_cost = metric_metadata.evaluation_cost
            else:
                if isinstance(test_case, ConversationalTestCase):
                    tc = test_case.messages[len(test_case.messages) - 1]
                else:
                    tc = test_case

<<<<<<< HEAD
        await asyncio.gather(*tasks)

    # Update the metrics with the states captured from the tasks
    for metric in metrics:
        context_vars = metric_states[metric]
        update_contextvars(metric, context_vars)
=======
                tasks.append(safe_a_measure(metric, tc, ignore_errors))

        await asyncio.gather(*tasks)


async def safe_a_measure(
    metric: BaseMetric, tc: LLMTestCase, ignore_errors: bool
):
    try:
        try:
            await metric.a_measure(tc, _show_indicator=False)
        except TypeError:
            await metric.a_measure(tc)
    except Exception as e:
        if ignore_errors:
            metric.error = str(e)
            metric.success = False  # Assuming you want to set success to False
        else:
            raise
>>>>>>> a3a61b02
<|MERGE_RESOLUTION|>--- conflicted
+++ resolved
@@ -228,17 +228,15 @@
                 else:
                     tc = test_case
 
-<<<<<<< HEAD
+                tasks.append(safe_a_measure(metric, tc, ignore_errors))
+
         await asyncio.gather(*tasks)
+
 
     # Update the metrics with the states captured from the tasks
     for metric in metrics:
         context_vars = metric_states[metric]
         update_contextvars(metric, context_vars)
-=======
-                tasks.append(safe_a_measure(metric, tc, ignore_errors))
-
-        await asyncio.gather(*tasks)
 
 
 async def safe_a_measure(
@@ -254,5 +252,4 @@
             metric.error = str(e)
             metric.success = False  # Assuming you want to set success to False
         else:
-            raise
->>>>>>> a3a61b02
+            raise