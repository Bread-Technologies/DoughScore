module.exports = {
  md: [
    {
      type: "category",
      label: "Getting Started",
      items: ["getting-started"],
      collapsed: false,
    },
    {
      type: "category",
      label: "Evaluation",
      items: [
        "evaluation-introduction",
        "evaluation-test-cases",
        "evaluation-datasets",
        "evaluation-datasets-synthetic-data",
        "evaluation-red-teaming",
        {
          type: "category",
          label: "Metrics",
          items: [
            "metrics-introduction",
            "metrics-llm-evals",
            "metrics-summarization",
            "metrics-answer-relevancy",
            "metrics-faithfulness",
            "metrics-contextual-precision",
            "metrics-contextual-recall",
            "metrics-contextual-relevancy",
            "metrics-tool-correctness",
            "metrics-hallucination",
            "metrics-bias",
            "metrics-toxicity",
            "metrics-ragas",
            "metrics-custom",
            {
              type: "category",
              label: "Conversational Metrics",
              items: [
                "metrics-conversation-completeness",
                "metrics-conversation-relevancy",
                "metrics-knowledge-retention",
              ],
              collapsed: true,
            },
          ],
          collapsed: false,
        },
        {
          type: "category",
          label: "Benchmarks",
          items: [
            "benchmarks-introduction",
            "benchmarks-mmlu",
            "benchmarks-hellaswag",
            "benchmarks-big-bench-hard",
            "benchmarks-drop",
            "benchmarks-truthful-qa",
            "benchmarks-human-eval",
            "benchmarks-gsm8k",
          ],
          collapsed: true,
        },
      ],
      collapsed: false,
    },
    {
      type: "category",
      label: "Confident AI",
      items: [
        "confident-ai-introduction",
        {
          type: "category",
          label: "Evaluation & Testing",
          items: [
            "confident-ai-testing-n-evaluation-experiments",
            "confident-ai-testing-n-evaluation-test-run",
          ],
          collapsed: false,
        },
        {
          type: "category",
<<<<<<< HEAD
          label: "Evaluation & Testing",
          items: ["confident-ai-testing-n-evaluation-test-run"],
=======
          label: "Datasets",
          items: [
            "confident-ai-evaluation-dataset-management",
            "confident-ai-evaluation-dataset-evaluation",
          ],
>>>>>>> 70bc2334
          collapsed: false,
        },
        {
          type: "category",
          label: "LLM Observability",
          items: [
            "confident-ai-llm-monitoring",
            "confident-ai-llm-monitoring-conversations",
            "confident-ai-llm-monitoring-evaluations",
            "confident-ai-llm-monitoring-dataset",
            "evaluation-red-teaming",
          ],
          collapsed: false,
        },
        {
          type: "category",
          label: "Human Feedback",
          items: [
            "confident-ai-human-feedback",
            "confident-ai-human-feedback-adding",
            "confident-ai-human-feedback-platform",
          ],
          collapsed: false,
        },
        {
          type: "category",
          label: "LLM Tracing",
          items: [
            "confident-ai-tracing",
            "confident-ai-tracing-llama-index",
            "confident-ai-tracing-langchain",
          ],
          collapsed: false,
        },
      ],
      collapsed: false,
    },
    {
      type: "category",
      label: "Guides",
      items: [
        "guides-rag-evaluation",
        "guides-using-custom-llms",
        "guides-optimizing-hyperparameters",
        "guides-regression-testing-in-cicd",
        "guides-building-custom-metrics",
        "guides-answer-correctness-metric",
      ],
      collapsed: false,
    },
    {
      type: "category",
      label: "Integrations",
      items: [
        "integrations-introduction",
        "integrations-llamaindex",
        "integrations-huggingface",
      ],
      collapsed: true,
    },
    {
      type: "category",
      label: "Others",
      items: ["data-privacy"],
      collapsed: false,
    },
  ],
};<|MERGE_RESOLUTION|>--- conflicted
+++ resolved
@@ -80,16 +80,11 @@
         },
         {
           type: "category",
-<<<<<<< HEAD
-          label: "Evaluation & Testing",
-          items: ["confident-ai-testing-n-evaluation-test-run"],
-=======
           label: "Datasets",
           items: [
             "confident-ai-evaluation-dataset-management",
             "confident-ai-evaluation-dataset-evaluation",
           ],
->>>>>>> 70bc2334
           collapsed: false,
         },
         {
