--- conflicted
+++ resolved
@@ -1,11 +1,7 @@
-from deepeval.dataset import ConversationalGolden
+from deepeval import evaluate
+from deepeval.metrics import AnswerRelevancyMetric
+from deepeval.test_case import LLMTestCase
 
-<<<<<<< HEAD
-golden = ConversationalGolden(
-    scenario="",
-    expected_outcome="",
-    user_description=""
-=======
 evaluate(
     test_cases=[
         LLMTestCase(
@@ -18,5 +14,4 @@
         ),
     ],
     metrics=[AnswerRelevancyMetric(), AnswerRelevancyMetric()],
->>>>>>> 89c11674
 )